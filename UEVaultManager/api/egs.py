# coding: utf-8
"""
Implementation for:
- EPCAPI : Epic Games Client API
- GrabResult : Enum for the result of grabbing a page.
- create_empty_assets_extra : Create an empty asset extra dict.
- is_asset_obsolete : Check if an asset is obsolete.
"""
import json
import logging
from enum import Enum

import requests
import requests.adapters
from bs4 import BeautifulSoup
from requests.auth import HTTPBasicAuth

from UEVaultManager.models.exceptions import InvalidCredentialsError
from UEVaultManager.utils.cli import create_list_from_string


class GrabResult(Enum):
    """
    Enum for the result of grabbing a page.
    """
    NO_ERROR = 0
    # next codes could occur only with beautifulsoup data grabbing (UEVM Version 1.X.X.X)
    INCONSISTANT_DATA = 1
    PAGE_NOT_FOUND = 2
    CONTENT_NOT_FOUND = 3
    TIMEOUT = 4
    # next codes could occur only with API scraping only (UEVM version 2.X.X.X)
    PARTIAL = 5  # when asset has been added when owned asset data only (less complete that "standard" asset data)
    NO_APPID = 6  # no appid found in the data (will produce a file name like '_no_appId_asset_1e10acc0cca34d5c8ff7f0ab57e7f89f
    NO_RESPONSE = 7  # the url does not return HTTP 200


def is_asset_obsolete(supported_versions='', engine_version_for_obsolete_assets=None) -> bool:
    """
    :param supported_versions: the supported versions the check the obsolete status against.
    :param engine_version_for_obsolete_assets: the engine version to use to check if an asset is obsolete.
    :return: True if the asset is obsolete, False otherwise.
    """
    if not engine_version_for_obsolete_assets or not supported_versions:
        obsolete = False
    else:
        supported_versions_list = supported_versions.lower().replace('ue_', '')
        supported_versions_list = create_list_from_string(supported_versions_list)
        obsolete = True
        for _, version in enumerate(supported_versions_list):
            if not version:
                continue
            else:
                if float(engine_version_for_obsolete_assets) <= float(version):
                    obsolete = False
                    break
    return obsolete


def create_empty_assets_extra(asset_name: str) -> dict:
    """
    Create an empty asset extra dict.
    :param asset_name:  The name of the asset.
    :return: the empty asset extra dict.
     """
    return {
        'asset_name': asset_name,
        'asset_slug': '',
        'price': 0,
        'discount_price': 0,
        'review': 0,
        'owned': True,
        'discount_percentage': 0,
        'discounted': False,
        'asset_url': '',
        'page_title': '',
        # 'supported_versions': '',
        'installed_folders': [],
        'grab_result': GrabResult.NO_ERROR.name,
    }


class EPCAPI:
    """
    Epic Games Client API.
    :param lc: the language code.
    :param cc: the country code.
    :param timeout: timeout for the request. Could be a float or a tuple of float (connect timeout, read timeout).
    """
    ignored_logger = None

    _user_agent = 'UELauncher/11.0.1-14907503+++Portal+Release-Live Windows/10.0.19041.1.256.64bit'
    _store_user_agent = 'EpicGamesLauncher/14.0.8-22004686+++Portal+Release-Live'
    # required for the oauth request
    _user_basic = '34a02cf8f4414e29b15921876da36f9a'
    _pw_basic = 'daafbccc737745039dffe53d94fc76cf'
    _label = 'Live-EternalKnight'

    _oauth_host = 'account-public-service-prod03.ol.epicgames.com'
    _launcher_host = 'launcher-public-service-prod06.ol.epicgames.com'
    _entitlements_host = 'entitlement-public-service-prod08.ol.epicgames.com'
    _catalog_host = 'catalog-public-service-prod06.ol.epicgames.com'
    _ecommerce_host = 'ecommerceintegration-public-service-ecomprod02.ol.epicgames.com'
    _datastorage_host = 'datastorage-public-service-liveegs.live.use1a.on.epicgames.com'
    _library_host = 'library-service.live.use1a.on.epicgames.com'
    # Using the actual store host with a user-agent newer than 14.0.8 leads to a CF verification page,
    # but the dedicated graphql host works fine.
    # _store_gql_host = 'launcher.store.epicgames.com'
    _store_gql_host = 'graphql.epicgames.com'
    _artifact_service_host = 'artifact-public-service-prod.beee.live.use1a.on.epicgames.com'
    _login_url = 'www.unrealengine.com/id/login/epic'

    _url_marketplace = 'www.unrealengine.com/marketplace'
    _search_url = _url_marketplace + '/en-US'
    # _url_asset_list = 'https://www.unrealengine.com/marketplace/api/assets'
    _url_asset_list = _url_marketplace + '/api/assets'
    # _url_owned_assets = 'https://www.unrealengine.com/marketplace/api/assets/vault'
    _url_owned_assets = _url_asset_list + '/vault'
    # _url_asset = 'https://www.unrealengine.com/marketplace/api/assets/asset'
    _url_asset = _url_asset_list + '/asset'

    # page d'un asset avec son urlSlug
    # _url_marketplace/en-US/product/{'urlSlug}
    # https://www.unrealengine.com/marketplace/en-US/product/volcrate
    #
    # detail json d'un asset avec son id (et non pas son asset_id ou son catalog_id)
    # UE_ASSET/{el['id']}")
    # https://www.unrealengine.com/marketplace/api/assets/asset/d27cf128fdc24e328cf950b019563bc5
    #
    # liste json des reviews d'un asset avec son id
    # https://www.unrealengine.com/marketplace/api/review/d27cf128fdc24e328cf950b019563bc5/reviews/list?start=0&count=10&sortBy=CREATEDAT&sortDir=DESC
    #
    # liste json des questions d'un asset avec son id
    # https://www.unrealengine.com/marketplace/api/review/d27cf128fdc24e328cf950b019563bc5/questions/list?start=0&count=10&sortBy=CREATEDAT&sortDir=DESC
    #
    # liste json des tags courants
    # https://www.unrealengine.com/marketplace/api/tags
    """ 
    le champ release_info contient l'ID des manifest à telecharger pour chaque version
    (voir app_id) 
    urls dans EAM
    - start_session
    https://account-public-service-prod03.ol.epicgames.com/account/api/oauth/token
    
    - resume_session
    https://account-public-service-prod03.ol.epicgames.com/account/api/oauth/verify
    
    - invalidate_sesion
    https://account-public-service-prod03.ol.epicgames.com/account/api/oauth/sessions/kill/{}", access_token);
    
    - account_details
    https://account-public-service-prod03.ol.epicgames.com/account/api/public/account/{}
    
    - account_ids_details
    https://account-public-service-prod03.ol.epicgames.com/account/api/public/account
    
    - account_friends
    https://friends-public-service-prod06.ol.epicgames.com/friends/api/public/friends/{}?includePending={}", id, include_pending);
    
    # asset
    https://launcher-public-service-prod06.ol.epicgames.com/launcher/api/public/assets/{}?label={}", plat, lab);
    
    - asset_manifest
    https://launcher-public-service-prod06.ol.epicgames.com/launcher/api/public/assets/v2/platform/{}/namespace/{}/catalogItem/{}/app/{}/label/{}",
    
    - asset_info
    https://catalog-public-service-prod06.ol.epicgames.com/catalog/api/shared/namespace/{}/bulk/items?id={}&includeDLCDetails=true&includeMainGameDetails=true&country=us&locale=lc",asset.namespace, asset.catalog_item_id);
    
    - game_token
    https://account-public-service-prod03.ol.epicgames.com/account/api/oauth/exchange"
    
    - ownership_token
    https://ecommerceintegration-public-service-ecomprod02.ol.epicgames.com/ecommerceintegration/api/public/platforms/EPIC/identities/{}/ownershipToken",
    
    - user_entitlements
    https://entitlement-public-service-prod08.ol.epicgames.com/entitlement/api/account/{}/entitlements?start=0&count=5000",
    
    - library_items
    https://library-service.live.use1a.on.epicgames.com/library/api/public/items?includeMetadata={}", include_metadata)
    https://library-service.live.use1a.on.epicgames.com/library/api/public/items?includeMetadata={}&cursor={}", include_metadata, c)

    """

    def __init__(self, lc='en', cc='US', timeout=(7, 7)):
        self.log = logging.getLogger('EPCAPI')
        self.notfound_logger = None  # will be setup when created in core.py
        self.session = requests.session()
        self.session.headers['User-Agent'] = self._user_agent
        # increase maximum pool size for multithreaded metadata requests
        self.session.mount('https://', requests.adapters.HTTPAdapter(pool_maxsize=16))

        self.unauth_session = requests.session()
        self.unauth_session.headers['User-Agent'] = self._user_agent

        self._oauth_basic = HTTPBasicAuth(self._user_basic, self._pw_basic)

        self.access_token = None
        self.user = None

        self.language_code = lc
        self.country_code = cc

        self.timeout = timeout

    def extract_price(self, price_text=None, asset_name='NO NAME') -> float:
        """
        Extracts the price from a string.
        :param price_text: the string to extract the price from.
        :param asset_name: the name of the asset (for display purpose only).
        :return: the price.
        """
        if not price_text:
            self.log.debug(f'Price not found for {asset_name}')
            return 0.0
        price = 0.0
        try:
            # asset base price when logged
            price = price_text.strip('$€')
            price = price.replace(',', '')
            price = float(price)
        except Exception as error:
            self.log.warning(f'Can not find the price for {asset_name}:{error!r}')
        return price

    def get_scrap_url(self, start=0, count=1, sort_by='effectiveDate', sort_order='DESC') -> str:
        """
        Return the scraping URL for an asset.
        """
        url = f'https://{self._url_asset_list}?start={start}&count={count}&sortBy={sort_by}&sortDir={sort_order}'
        # other possible filters
        # to see the list of possible filters: https://www.unrealengine.com/marketplace/en-US/assets and use filters on the right panel.
        """
        # can add multiple platform filters
        # Windows, Android, Linux, Mac, PS4, Nintendo%20Switch, Win32, iOS, Xbox%20One, HTML5...
        url += f'&platform={platform}'

        # can add multiple compatibleWith filters
        url += f'&compatibleWith=UE_5.2'

        # can add multiple tag filters
        url += f'&tag=22'

        url += f'&discountPercentageRange={discount_percent}'
        url += f'&priceRange=%5B{prince_min*100}%2C{prince_max*100}'
        """
        return url

    def get_owned_scrap_url(self, start=0, count=1) -> str:
        """
        Return the scraping URL for an owned asset.
        """
        # 'https://www.unrealengine.com/marketplace/api/assets/vault?start=1000&count=100'
        url = f'https://{self._url_owned_assets}?start={start}&count={count}'
        return url

    def get_marketplace_product_url(self, asset_slug: str = '') -> str:
        """
        Return the url for the asset in the marketplace.
        :param asset_slug: the asset slug.
        :return: the url.
        """
        url = f'https://{self._url_marketplace}/en-US/product/{asset_slug}'
        return url

    def get_api_product_url(self, uid: str = '') -> str:
        """
        Return the url for the asset using the UE API.
        :param uid: the id of the asset (not the slug, nor the catalog_id).
        :return: the url.
        """
        url = f'https://{self._url_asset}/{uid}'
        return url

    def get_available_assets_count(self, owned_assets_only=False) -> int:
        """
        Return the number of assets in the marketplace.
        :param owned_assets_only: whether to only the owned assets are counted.
        """
        assets_count = 0
        if owned_assets_only:
            url = f'https://{self._url_owned_assets}'
        else:
            url = f'https://{self._url_asset_list}'
        r = self.session.get(url, timeout=self.timeout)
        r.raise_for_status()
        json_content = r.json()
        try:
            assets_count = json_content['data']['paging']['total']
        except Exception as error:
            self.log.warning(f'Can not get the asset count from {url}:{error!r}')
        return assets_count

    def is_valid_url(self, url='') -> bool:
        """
        Check is the url is valid (i.e. http response status is 200).
        :param url: the url to check.
        :return: True if the url is valid.
        """
        result = False
        if not url:
            return result
        try:
            r = self.session.get(url, timeout=self.timeout)
        except (Exception, ):
            self.log.warning(f'Timeout for {url}')
            raise ConnectionError()
        if r.status_code == 200:
            result = True
        return result

    def get_json_data_from_url(self, url='') -> dict:
        """
        Return the scraped assets.
        :param url: the url to scrap.
        :return: the json data.
        """
        json_data = {}
        if not url:
            return json_data
        r = self.session.get(url, timeout=self.timeout)
        # r.raise_for_status() # commented line because we want the exceptions to be raised
        json_data = r.json()
        return json_data

    def resume_session(self, session: dict) -> dict:
        """
        Resumes a session.
        :param session: the session.
        :return: the session.
        """
        self.session.headers['Authorization'] = f'bearer {session["access_token"]}'
        url = f'https://{self._oauth_host}/account/api/oauth/verify'
        r = self.session.get(url, timeout=self.timeout)
        if r.status_code >= 500:
            r.raise_for_status()

        j = r.json()
        if 'errorMessage' in j:
            self.log.warning(f'Login to EGS API failed with errorCode: {j["errorCode"]}')
            raise InvalidCredentialsError(j['errorCode'])

        # update other data
        session.update(j)
        self.user = session
        return self.user

    def start_session(
        self, refresh_token: str = None, exchange_token: str = None, authorization_code: str = None, client_credentials: bool = False
    ) -> dict:
        """
        Start a session.
        :param refresh_token: refresh token.
        :param exchange_token: exchange token.
        :param authorization_code: authorization code.
        :param client_credentials: client credentials.
        :return: the session.
        :raise: ValueError,InvalidCredentialsError.
        """
        if refresh_token:
            params = dict(grant_type='refresh_token', refresh_token=refresh_token, token_type='eg1')
        elif exchange_token:
            params = dict(grant_type='exchange_code', exchange_code=exchange_token, token_type='eg1')
        elif authorization_code:
            params = dict(grant_type='authorization_code', code=authorization_code, token_type='eg1')
        elif client_credentials:
            params = dict(grant_type='client_credentials', token_type='eg1')
        else:
            raise ValueError('At least one token type must be specified!')

        url = f'https://{self._oauth_host}/account/api/oauth/token'
        r = self.session.post(url, data=params, auth=self._oauth_basic, timeout=self.timeout)
        # Only raise HTTP exceptions on server errors
        if r.status_code >= 500:
            r.raise_for_status()

        j = r.json()
        if 'errorCode' in j:
            if j['errorCode'] == 'errors.com.epicgames.oauth.corrective_action_required':
                self.log.error(f'{j["errorMessage"]} ({j["correctiveAction"]}), '
                               f'open the following URL to take action: {j["continuationUrl"]}')
            else:
                self.log.error(f'Login to EGS API failed with errorCode: {j["errorCode"]}')
            raise InvalidCredentialsError(j['errorCode'])
        elif r.status_code >= 400:
            self.log.error(f'EGS API responded with status {r.status_code} but no error in response: {j}')
            raise InvalidCredentialsError('Unknown error')

        self.session.headers['Authorization'] = f'bearer {j["access_token"]}'
        # only set user info when using non-anonymous login
        if not client_credentials:
            self.user = j

        return j

    def get_item_token(self) -> str:
        """
        Get the item token.
        Unused but kept for the global API reference.
        :return: the item token using json format.
        """
        url = f'https://{self._oauth_host}/account/api/oauth/exchange'
        r = self.session.get(url, timeout=self.timeout)
        r.raise_for_status()
        return r.json()

    def get_item_manifest(self, namespace, catalog_item_id, app_name, platform='Windows', label='Live') -> dict:
        """
        Get the item manifest.
        :param namespace:  namespace.
        :param catalog_item_id: catalog item id.
        :param app_name: Asset name.
        :param platform: platform to get manifest for.
        :param label: label of the manifest.
        :return: the item manifest using json format.
        """
        url = f'https://{self._launcher_host}/launcher/api/public/assets/v2/platform/{platform}/namespace/{namespace}/catalogItem/{catalog_item_id}/app/{app_name}/label/{label}'
        r = self.session.get(url, timeout=self.timeout)
        r.raise_for_status()
        return r.json()

    def get_item_info(self, namespace: str, catalog_item_id: str) -> (dict, int):
        """
        Get the item info.
        :param namespace: namespace of the item.
        :param catalog_item_id: catalog item id of the item.
        :return: (The item info, status code).
        """
        url = f'https://{self._catalog_host}/catalog/api/shared/namespace/{namespace}/bulk/items'
        r = self.session.get(
            url,
            params=dict(
                id=catalog_item_id, includeDLCDetails=True, includeMainGameDetails=True, country=self.country_code, locale=self.language_code
            ),
            timeout=self.timeout
        )
        r.raise_for_status()
        return r.json().get(catalog_item_id, None), r.status_code

<<<<<<< HEAD
    def get_library_items(self, include_metadata=True) -> list:
        """
        Get the library items.
        :param include_metadata: whether to include metadata.
        :return: the library items.
        """
        records = []
        url = f'https://{self._library_host}/library/api/public/items'
        r = self.session.get(url, params=dict(includeMetadata=include_metadata), timeout=self.timeout)
        r.raise_for_status()
        j = r.json()
        records.extend(j['records'])

        # Fetch remaining library entries as long as there is a cursor
        url = f'https://{self._library_host}/library/api/public/items'
        while cursor := j['responseMetadata'].get('nextCursor', None):
            r = self.session.get(url, params=dict(includeMetadata=include_metadata, cursor=cursor), timeout=self.timeout)
            r.raise_for_status()
            j = r.json()
            records.extend(j['records'])

        return records

    def search_for_asset_url(self, asset_name: str) -> list:
        """
        Find the asset url from the asset name by searching the asset name in the unreal engine marketplace.
        :param asset_name: asset name to search.
        :return: (The asset url, the asset name (converted or found), the grab result code).
        """
        # remove the suffix _EngineVersion (ex _4.27) at the end of the name to have a valid search value
        regex = r"_[4|5]\.\d{1,2}$"
        converted_name = re.sub(regex, '', asset_name, 0)
        # Replace ' ' by '%20'
        converted_name = converted_name.replace(' ', '%20')
        # SnakeCase
        # converted_name = inflection.underscore(converted_name)
        # Lower case
        converted_name_lower = converted_name.lower()
        # Replace '_' by '-'
        # converted_name_lower = converted_name_lower.replace('_', '-')

        # remove some not alphanumeric cars (NOT ALL, keep %)
        entry_list = [':', ',', '.', ';', '=', '?', '!', '#', "/", "$", "€"]
        for entry in entry_list:
            converted_name_lower = converted_name_lower.replace(entry, '')

        url = ''
        asset_slug = converted_name_lower
        # TODO: improve the following code to use the marketplace API instead of the website using beautifulsoup
        search_url_root = f'https://{self._search_url}/assets?keywords='
        search_url_full = search_url_root + converted_name_lower
        try:
            r = self.session.get(search_url_full, timeout=self.timeout)
        except requests.exceptions.Timeout:
            self.log.warning(f'Timeout for {asset_name}')
            return [url, asset_slug, GrabResult.TIMEOUT.name]
        if not r.ok:
            self.log.warning(f'Can not find the url for {asset_name}:{r.reason}')
            return [url, asset_slug, GrabResult.PAGE_NOT_FOUND.name]

        soup = BeautifulSoup(r.content, 'html.parser')
        links = []
        group_elt = soup.find('div', attrs={'class': 'asset-list-group'})

        if "No content found" in group_elt.getText():
            self.log.info(f'{asset_name} has not been not found in marketplace.It has been added to the notfound_logger file')
            if self.notfound_logger:
                self.notfound_logger.info(asset_name)
            return [url, asset_slug, GrabResult.CONTENT_NOT_FOUND.name]

        # find all links to assets that correspond to the search
        for link in group_elt.findAll('a', attrs={'class': 'mock-ellipsis-item mock-ellipsis-item-helper ellipsis-text'}):
            links.append(link.get('href'))

        # return the first one (probably the best choice)
        asset_slug = links[0].replace('/marketplace/en-US/product/', '')
        url = 'https://www.unrealengine.com' + links[0]
        return [url, asset_slug, GrabResult.NO_ERROR.name]

    def grab_assets_extra(self, asset_name: str, asset_title: str, verbose_mode=False, installed_asset=None) -> dict:
        """
        Grab the extra data of an asset (price, review...) using BeautifulSoup from the marketplace.
        :param asset_name: name of the asset.
        :param asset_title: title of the asset.
        :param verbose_mode: verbose mode.
        :param installed_asset: installed asset of the same name if any.
        :return: a dict with the extra data.
        """
        not_found_price = 0.0
        not_found_review = 0.0
        supported_versions = ''
        page_title = ''
        no_result = create_empty_assets_extra(asset_name=asset_name)

        # try to find the url of the asset by doing a search in the marketplace
        asset_url, asset_slug, error_code = self.search_for_asset_url(asset_title)

        # TODO: improve the following code to use the marketplace API instead of Scraping using beautifulsoup
        if not asset_url or error_code != GrabResult.NO_ERROR.name:
            self.log.info('No result found for grabbing data.\nThe asset name that has been searched for has been stored in the "Page title" Field')
            no_result['grab_result'] = error_code
            no_result['page_title'] = asset_slug
            return no_result
        try:
            response = self.session.get(asset_url)  # when using session, we are already logged in Epic game
            response.raise_for_status()
            self.log.info(f'Grabbing extra data for {asset_name}')
        except requests.exceptions.RequestException as error:
            self.log.warning(f'Can not get extra data for {asset_name}:{error!r}')
            self.log.info('No result found for grabbing data.\nThe asset name that has been searched for has been stored in the "Page title" Field')
            no_result['grab_result'] = error_code
            no_result['page_title'] = asset_slug
            return no_result

        soup_logged = BeautifulSoup(response.text, 'html.parser')
        price = not_found_price
        discount_price = not_found_price
        search_for_price = True
        # owned = False
        owned = True  # all the assets get with the "old" (not the EPG API) method are owned. No need to check. Could create incoherent info if parsing fails
        owned_elt = soup_logged.find('div', class_='purchase')
        if owned_elt is not None:
            if 'Free' in owned_elt.getText():
                # free price when logged
                price = 0.0
                search_for_price = False
                if verbose_mode:
                    self.log.info(f'{asset_name} is free (check 1)')
            elif 'Open in Launcher' in owned_elt.getText():
                # owned asset
                # owned = True
                # if verbose_mode:
                #     self.log.info(f'{asset_name} is already owned')

                # grab the price on a non logged soup (price will be available on that page only)
                try:
                    response = requests.get(asset_url, timeout=self.timeout)  # not using session, so not logged in Epic game
                    response.raise_for_status()
                    soup_not_logged = BeautifulSoup(response.text, 'html.parser')
                    owned_elt = soup_not_logged.find('div', class_='purchase')
                except requests.exceptions.RequestException:
                    pass

        if search_for_price and owned_elt is not None:
            if 'Sign in to Download' in owned_elt.getText():
                # free price when logged or not
                price = 0.0
                if verbose_mode:
                    self.log.info(f'{asset_name} is free (check 2)')
            else:
                # get price using the logged or the not logged soup
                # Note:
                #   when not discounted
                #       base-price is not available
                #       price is 'save-discount'
                #       discount-price is 0.0
                #   when discounted
                #       price is 'base-price'
                #       discount-price is 'save-discount'
                elt = owned_elt.find('span', class_='save-discount')
                current_price = self._extract_price_from_elt(elt, asset_name)
                elt = owned_elt.find('span', class_='base-price')
                base_price = self._extract_price_from_elt(elt, asset_name)
                if elt is not None:
                    # discounted
                    price = base_price
                    discount_price = current_price
                else:
                    # not discounted
                    price = current_price
                    discount_price = current_price

        # get review
        reviews_elt = soup_logged.find('div', class_='asset-detail-rating')
        if reviews_elt is not None:
            reviews_elt = reviews_elt.find('div', class_='rating-board__pop__title')
        if reviews_elt is not None:
            try:
                inner_span_elt = reviews_elt.find('span')
                content = inner_span_elt.text
                pos = content.index(' out of ')
                review = float(content[0:pos])
            except Exception as error:
                self.log.warning(f'Can not find the review for {asset_name}:{error!r}')
                review = not_found_review
        else:
            self.log.debug(f'reviews not found for {asset_name}')
            review = not_found_review

        # get Supported Engine Versions
        title_elt = soup_logged.find('span', class_='ue-version')
        if title_elt is not None:
            try:
                supported_versions = title_elt.text
            except Exception as error:
                self.log.warning(f'Can not find the Supported Engine Versions for {asset_name}:{error!r}')
        else:
            self.log.debug(f'Can not find the Supported Engine Versions for {asset_name}')
            review = not_found_review

        # get page title
        title_elt = soup_logged.find('h1', class_='post-title')
        if title_elt is not None:
            try:
                page_title = title_elt.text
            except Exception as error:
                self.log.warning(f'Can not find the Page title for {asset_name}:{error!r}')
        else:
            self.log.debug(f'Can not find the Page title not found for {asset_name}')
            review = not_found_review
        discount_percentage = 0.0 if (discount_price == 0.0 or price == 0.0 or discount_price == price) else int(
            (price - discount_price) / price * 100.0
        )
        discounted = (discount_price < price) or discount_percentage > 0.0

        # get Installed_Folders
        installed_folders = installed_asset.installed_folders if installed_asset else []
        self.log.info(f'GRAB results: asset_slug={asset_slug} discounted={discounted} owned={owned} price={price} review={review}')
        return {
            'asset_name': asset_name,
            'asset_slug': asset_slug,
            'price': price,
            'discount_price': discount_price,
            'review': review,
            'owned': owned,
            'discount_percentage': discount_percentage,
            'discounted': discounted,
            'asset_url': asset_url,
            'page_title': page_title,
            'supported_versions': supported_versions,
            'installed_folders': installed_folders,
            'grab_result': error_code,
        }

=======
>>>>>>> 95340edd
    def get_asset_data_from_marketplace(self, url: str) -> dict:
        """
        Get the asset data from the marketplace using beautifulsoup.
        :param url: the url to grab.

        Notes:
            This is the only way I know to get the id of an asset from its slug (or url)
        """
        empty_data = {
            'id': '',
            'name': '',
            'category': '',
            'description': '',
            'image': '',
            'release_date': '',
            'url': '',
            'price': '',
            'price_currency': '',
            'page_title': '',
            'grab_result': '',
        }
        json_data = empty_data.copy()
        asset_slug = url.split('/')[-1]
        json_data['page_title'] = asset_slug
        try:
            response = self.session.get(url)  # when using session, we are already logged in Epic game
            response.raise_for_status()
            self.log.info(f'Grabbing asset data from {url}')
        except requests.exceptions.RequestException as error:
            self.log.warning(f'Can not get asset data for {url}:{error!r}')
            json_data['grab_result'] = GrabResult.PAGE_NOT_FOUND.name
            return json_data

        json_data['grab_result'] = GrabResult.NO_ERROR.name

        soup = BeautifulSoup(response.content, 'html.parser')

        # Finding all script tags in the HTML
        # scripts = soup.find_all('script')
        # Finding all script tags with the type 'application/ld+json' in the HTML
        scripts = soup.find_all('script', {'type': 'application/ld+json'})

        for index, script in enumerate(scripts):
            # Remove script tags
            json_text = script.string

            # Convert to Python dictionary
            json_dict = json.loads(json_text)

            # check if the script describes a product
            if json_dict['@type'] == 'Product':
                try:
                    json_data['id'] = json_dict['productID']
                    json_data['name'] = json_dict['name']
                    json_data['category'] = json_dict['category']
                    json_data['description'] = json_dict['description']
                    json_data['image'] = json_dict['image']
                    json_data['release_date'] = json_dict['releaseDate']
                    json_data['url'] = json_dict['offers']['url']  # must be the same as url
                    json_data['price'] = json_dict['offers']['price']
                    json_data['price_currency'] = json_dict['offers']['priceCurrency']
                except KeyError as error:
                    self.log.warning(f"A key is missing in Script {index + 1}: {error!r}")
                    json_data['grab_result'] = GrabResult.PARTIAL.name
                    continue
        if json_data['url'].lower().replace('www.', '') != url.lower().replace('www.', ''):
            self.log.warning(f"URLs do not match: {json_data['url']} != {url}")
            json_data['grab_result'] = GrabResult.INCONSISTANT_DATA.name
        return json_data<|MERGE_RESOLUTION|>--- conflicted
+++ resolved
@@ -436,243 +436,6 @@
         r.raise_for_status()
         return r.json().get(catalog_item_id, None), r.status_code
 
-<<<<<<< HEAD
-    def get_library_items(self, include_metadata=True) -> list:
-        """
-        Get the library items.
-        :param include_metadata: whether to include metadata.
-        :return: the library items.
-        """
-        records = []
-        url = f'https://{self._library_host}/library/api/public/items'
-        r = self.session.get(url, params=dict(includeMetadata=include_metadata), timeout=self.timeout)
-        r.raise_for_status()
-        j = r.json()
-        records.extend(j['records'])
-
-        # Fetch remaining library entries as long as there is a cursor
-        url = f'https://{self._library_host}/library/api/public/items'
-        while cursor := j['responseMetadata'].get('nextCursor', None):
-            r = self.session.get(url, params=dict(includeMetadata=include_metadata, cursor=cursor), timeout=self.timeout)
-            r.raise_for_status()
-            j = r.json()
-            records.extend(j['records'])
-
-        return records
-
-    def search_for_asset_url(self, asset_name: str) -> list:
-        """
-        Find the asset url from the asset name by searching the asset name in the unreal engine marketplace.
-        :param asset_name: asset name to search.
-        :return: (The asset url, the asset name (converted or found), the grab result code).
-        """
-        # remove the suffix _EngineVersion (ex _4.27) at the end of the name to have a valid search value
-        regex = r"_[4|5]\.\d{1,2}$"
-        converted_name = re.sub(regex, '', asset_name, 0)
-        # Replace ' ' by '%20'
-        converted_name = converted_name.replace(' ', '%20')
-        # SnakeCase
-        # converted_name = inflection.underscore(converted_name)
-        # Lower case
-        converted_name_lower = converted_name.lower()
-        # Replace '_' by '-'
-        # converted_name_lower = converted_name_lower.replace('_', '-')
-
-        # remove some not alphanumeric cars (NOT ALL, keep %)
-        entry_list = [':', ',', '.', ';', '=', '?', '!', '#', "/", "$", "€"]
-        for entry in entry_list:
-            converted_name_lower = converted_name_lower.replace(entry, '')
-
-        url = ''
-        asset_slug = converted_name_lower
-        # TODO: improve the following code to use the marketplace API instead of the website using beautifulsoup
-        search_url_root = f'https://{self._search_url}/assets?keywords='
-        search_url_full = search_url_root + converted_name_lower
-        try:
-            r = self.session.get(search_url_full, timeout=self.timeout)
-        except requests.exceptions.Timeout:
-            self.log.warning(f'Timeout for {asset_name}')
-            return [url, asset_slug, GrabResult.TIMEOUT.name]
-        if not r.ok:
-            self.log.warning(f'Can not find the url for {asset_name}:{r.reason}')
-            return [url, asset_slug, GrabResult.PAGE_NOT_FOUND.name]
-
-        soup = BeautifulSoup(r.content, 'html.parser')
-        links = []
-        group_elt = soup.find('div', attrs={'class': 'asset-list-group'})
-
-        if "No content found" in group_elt.getText():
-            self.log.info(f'{asset_name} has not been not found in marketplace.It has been added to the notfound_logger file')
-            if self.notfound_logger:
-                self.notfound_logger.info(asset_name)
-            return [url, asset_slug, GrabResult.CONTENT_NOT_FOUND.name]
-
-        # find all links to assets that correspond to the search
-        for link in group_elt.findAll('a', attrs={'class': 'mock-ellipsis-item mock-ellipsis-item-helper ellipsis-text'}):
-            links.append(link.get('href'))
-
-        # return the first one (probably the best choice)
-        asset_slug = links[0].replace('/marketplace/en-US/product/', '')
-        url = 'https://www.unrealengine.com' + links[0]
-        return [url, asset_slug, GrabResult.NO_ERROR.name]
-
-    def grab_assets_extra(self, asset_name: str, asset_title: str, verbose_mode=False, installed_asset=None) -> dict:
-        """
-        Grab the extra data of an asset (price, review...) using BeautifulSoup from the marketplace.
-        :param asset_name: name of the asset.
-        :param asset_title: title of the asset.
-        :param verbose_mode: verbose mode.
-        :param installed_asset: installed asset of the same name if any.
-        :return: a dict with the extra data.
-        """
-        not_found_price = 0.0
-        not_found_review = 0.0
-        supported_versions = ''
-        page_title = ''
-        no_result = create_empty_assets_extra(asset_name=asset_name)
-
-        # try to find the url of the asset by doing a search in the marketplace
-        asset_url, asset_slug, error_code = self.search_for_asset_url(asset_title)
-
-        # TODO: improve the following code to use the marketplace API instead of Scraping using beautifulsoup
-        if not asset_url or error_code != GrabResult.NO_ERROR.name:
-            self.log.info('No result found for grabbing data.\nThe asset name that has been searched for has been stored in the "Page title" Field')
-            no_result['grab_result'] = error_code
-            no_result['page_title'] = asset_slug
-            return no_result
-        try:
-            response = self.session.get(asset_url)  # when using session, we are already logged in Epic game
-            response.raise_for_status()
-            self.log.info(f'Grabbing extra data for {asset_name}')
-        except requests.exceptions.RequestException as error:
-            self.log.warning(f'Can not get extra data for {asset_name}:{error!r}')
-            self.log.info('No result found for grabbing data.\nThe asset name that has been searched for has been stored in the "Page title" Field')
-            no_result['grab_result'] = error_code
-            no_result['page_title'] = asset_slug
-            return no_result
-
-        soup_logged = BeautifulSoup(response.text, 'html.parser')
-        price = not_found_price
-        discount_price = not_found_price
-        search_for_price = True
-        # owned = False
-        owned = True  # all the assets get with the "old" (not the EPG API) method are owned. No need to check. Could create incoherent info if parsing fails
-        owned_elt = soup_logged.find('div', class_='purchase')
-        if owned_elt is not None:
-            if 'Free' in owned_elt.getText():
-                # free price when logged
-                price = 0.0
-                search_for_price = False
-                if verbose_mode:
-                    self.log.info(f'{asset_name} is free (check 1)')
-            elif 'Open in Launcher' in owned_elt.getText():
-                # owned asset
-                # owned = True
-                # if verbose_mode:
-                #     self.log.info(f'{asset_name} is already owned')
-
-                # grab the price on a non logged soup (price will be available on that page only)
-                try:
-                    response = requests.get(asset_url, timeout=self.timeout)  # not using session, so not logged in Epic game
-                    response.raise_for_status()
-                    soup_not_logged = BeautifulSoup(response.text, 'html.parser')
-                    owned_elt = soup_not_logged.find('div', class_='purchase')
-                except requests.exceptions.RequestException:
-                    pass
-
-        if search_for_price and owned_elt is not None:
-            if 'Sign in to Download' in owned_elt.getText():
-                # free price when logged or not
-                price = 0.0
-                if verbose_mode:
-                    self.log.info(f'{asset_name} is free (check 2)')
-            else:
-                # get price using the logged or the not logged soup
-                # Note:
-                #   when not discounted
-                #       base-price is not available
-                #       price is 'save-discount'
-                #       discount-price is 0.0
-                #   when discounted
-                #       price is 'base-price'
-                #       discount-price is 'save-discount'
-                elt = owned_elt.find('span', class_='save-discount')
-                current_price = self._extract_price_from_elt(elt, asset_name)
-                elt = owned_elt.find('span', class_='base-price')
-                base_price = self._extract_price_from_elt(elt, asset_name)
-                if elt is not None:
-                    # discounted
-                    price = base_price
-                    discount_price = current_price
-                else:
-                    # not discounted
-                    price = current_price
-                    discount_price = current_price
-
-        # get review
-        reviews_elt = soup_logged.find('div', class_='asset-detail-rating')
-        if reviews_elt is not None:
-            reviews_elt = reviews_elt.find('div', class_='rating-board__pop__title')
-        if reviews_elt is not None:
-            try:
-                inner_span_elt = reviews_elt.find('span')
-                content = inner_span_elt.text
-                pos = content.index(' out of ')
-                review = float(content[0:pos])
-            except Exception as error:
-                self.log.warning(f'Can not find the review for {asset_name}:{error!r}')
-                review = not_found_review
-        else:
-            self.log.debug(f'reviews not found for {asset_name}')
-            review = not_found_review
-
-        # get Supported Engine Versions
-        title_elt = soup_logged.find('span', class_='ue-version')
-        if title_elt is not None:
-            try:
-                supported_versions = title_elt.text
-            except Exception as error:
-                self.log.warning(f'Can not find the Supported Engine Versions for {asset_name}:{error!r}')
-        else:
-            self.log.debug(f'Can not find the Supported Engine Versions for {asset_name}')
-            review = not_found_review
-
-        # get page title
-        title_elt = soup_logged.find('h1', class_='post-title')
-        if title_elt is not None:
-            try:
-                page_title = title_elt.text
-            except Exception as error:
-                self.log.warning(f'Can not find the Page title for {asset_name}:{error!r}')
-        else:
-            self.log.debug(f'Can not find the Page title not found for {asset_name}')
-            review = not_found_review
-        discount_percentage = 0.0 if (discount_price == 0.0 or price == 0.0 or discount_price == price) else int(
-            (price - discount_price) / price * 100.0
-        )
-        discounted = (discount_price < price) or discount_percentage > 0.0
-
-        # get Installed_Folders
-        installed_folders = installed_asset.installed_folders if installed_asset else []
-        self.log.info(f'GRAB results: asset_slug={asset_slug} discounted={discounted} owned={owned} price={price} review={review}')
-        return {
-            'asset_name': asset_name,
-            'asset_slug': asset_slug,
-            'price': price,
-            'discount_price': discount_price,
-            'review': review,
-            'owned': owned,
-            'discount_percentage': discount_percentage,
-            'discounted': discounted,
-            'asset_url': asset_url,
-            'page_title': page_title,
-            'supported_versions': supported_versions,
-            'installed_folders': installed_folders,
-            'grab_result': error_code,
-        }
-
-=======
->>>>>>> 95340edd
     def get_asset_data_from_marketplace(self, url: str) -> dict:
         """
         Get the asset data from the marketplace using beautifulsoup.
