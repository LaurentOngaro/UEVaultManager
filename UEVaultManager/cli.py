--- conflicted
+++ resolved
@@ -264,110 +264,6 @@
         create_file_backup(self.core.bad_data_assets_filename_log, logger=self.logger, path=self.core.uevmlfs.path)
         create_file_backup(self.core.scan_assets_filename_log, logger=self.logger, path=self.core.uevmlfs.path)
 
-<<<<<<< HEAD
-    # noinspection PyUnusedLocal
-    def create_asset_from_data(
-        self, item, asset_id: str, no_text_data: str, no_int_data: int, no_float_data: float, bool_true_data: bool, bool_false_data: bool
-    ) -> (str, dict):
-        """
-        Create a dict containing all the data for an asset.
-        :param item: item to get data from.
-        :param asset_id: id of the asset.
-        :param no_text_data: text to use if no text data is found.
-        :param no_int_data: int value to use if no int data is found.
-        :param no_float_data: float value to use if no float data is found.
-        :param bool_true_data: bool (True) value to use if no bool data is found.
-        :param bool_false_data: bool (False) value to use if no bool data is found.
-        :return: (asset_id, dict containing all the data for an asset).
-
-        Notes:
-            This method is only used when getting OWNED assets data with the "OLD" method (not using EGS API)
-        """
-        record = {}
-        metadata = item.metadata
-        uid = metadata['id']
-        category = metadata['categories'][0]['path']
-        separator = ','
-        try:
-            tmp_list = [separator.join(item.get('compatibleApps')) for item in metadata['releaseInfo']]
-            compatible_versions = separator.join(tmp_list)
-        except TypeError as error:
-            self.logger.warning(f'Error getting compatibleApps {item.app_name} : {error!r}')
-            compatible_versions = no_text_data
-        thumbnail_url = ''
-        try:
-            thumbnail_url = metadata['keyImages'][2]['url']  # 'Image' with 488 height
-        except IndexError:
-            self.logger.debug(f'asset {item.app_name} has no image')
-        date_added = datetime.now().strftime(default_datetime_format)
-        extra_data = None
-        try:
-            extra_data = self.core.uevmlfs.get_item_extra(item.app_name)
-        except AttributeError as error:
-            self.logger.warning(f'Error getting extra data for {item.app_name} : {error!r}')
-        if extra_data is None:
-            extra_data = create_empty_assets_extra(item.app_name)
-        origin = 'Marketplace'  # by default the asset are from the "MarketPlace"
-        asset_url = extra_data.get('asset_url', no_text_data)
-        review = extra_data.get('review', no_int_data)
-        price = extra_data.get('price', no_float_data)
-        discount_price = extra_data.get('discount_price', no_float_data)
-        supported_versions = extra_data.get('supported_versions', no_text_data)
-        page_title = extra_data.get('page_title', no_text_data)
-        grab_result = extra_data.get('grab_result', GrabResult.NO_ERROR.name)
-        # next fields are missing in some assets pages
-        discount_percentage = extra_data.get('discount_percentage', no_int_data)
-        discounted = extra_data.get('discounted', bool_false_data)
-        owned = extra_data.get('owned', bool_true_data)
-        obsolete = is_asset_obsolete(supported_versions, self.core.engine_version_for_obsolete_assets)
-        try:
-            values = (
-                # be ins the same order as csv_sql_fields keys, with explufind the SQL_ONLY fields
-                asset_id  # 'asset_id'
-                , item.app_name  # 'App name'
-                , item.app_title  # 'App title'
-                , category  # 'Category'
-                , review  # 'Review'
-                , metadata['developer']  # 'Developer'
-                , metadata['description']  # 'Description'
-                , metadata['status']  # 'Status'
-                , discount_price  # 'Discount price'
-                , discount_percentage  # 'Discount percentage'
-                , discounted  # 'Discounted'
-                , owned  # 'Owned'
-                , obsolete  # 'Obsolete'
-                , supported_versions  # 'Supported versions'
-                , grab_result  # 'Grab result'
-                , price  # 'Price'
-                , no_float_data  # 'Old price'
-                # User Fields
-                , no_text_data  # 'Comment'
-                , no_float_data  # 'Stars'
-                , bool_false_data  # 'Must buy'
-                , no_text_data  # 'Test result
-                , no_text_data  # 'Installed folders'
-                , no_text_data  # 'Alternative'
-                , origin  # 'Origin
-                , bool_false_data  # 'Added manually'
-                # less important fields
-                , page_title  # 'Page title'
-                , thumbnail_url  # 'Image' with 488 height
-                , asset_url  # 'Url'
-                , compatible_versions  # compatible_versions
-                , date_added  # 'Date added'
-                , metadata['creationDate']  # 'Creation date'
-                , metadata['lastModifiedDate']  # 'Update date'
-                , item.app_version('Windows')  # 'UE version'
-                , uid  # 'Uid'
-            )
-            record = dict(zip(get_csv_field_name_list(), values))
-        except TypeError:
-            self.logger.error(f'Could not create record for {item.app_name}')
-
-        return asset_id, record
-
-=======
->>>>>>> 95340edd
     def auth(self, args) -> None:
         """
         Handle authentication.
@@ -1125,7 +1021,7 @@
             )
             return False
 
-        # we use the "OLD" method (not using EGS API) to get the Asset, because we need to access to the metadata and its "base_urls"
+        # we use the "old" method (i.e. legendary way) to get the Asset, because we need to access to the metadata and its "base_urls"
         # that is not available in the "new" method (i.e. new API way)
         # Anyway, we can only install asset we own, so the "old" method is enough
         asset = self.core.asset_obj_from_json(args.app_name)
