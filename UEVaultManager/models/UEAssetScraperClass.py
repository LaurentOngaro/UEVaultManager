--- conflicted
+++ resolved
@@ -151,94 +151,9 @@
         message += f'\nAsset Data will be saved in files in {gui_g.s.assets_data_folder}' if self.save_to_files else ''
         message += f'\nOwned Asset Data will be saved in files in {gui_g.s.owned_assets_data_folder}' if self.save_to_files else ''
         message += f'\nAsset Ids will be saved in {self._last_run_filename} or in database' if self.store_ids else ''
-<<<<<<< HEAD
-        self._log_info(message)
-
-    @staticmethod
-    def read_json_file(app_name: str, owned_assets_only=False) -> (dict, str):
-        """
-        Load JSON data from a file.
-        :param app_name: the name of the asset to load the data from.
-        :param owned_assets_only: whether only the owned assets are scraped.
-        :return: a dictionary containing the loaded data.
-        """
-        folder = gui_g.s.owned_assets_data_folder if owned_assets_only else gui_g.s.assets_data_folder
-        filename = app_name + '.json'
-        json_data = {}
-        message = ''
-        with open(path_join(folder, filename), 'r', encoding='utf-8') as file:
-            try:
-                json_data = json.load(file)
-            except json.decoder.JSONDecodeError as error:
-                message = f'The following error occured when loading data from {filename}:{error!r}'
-            # we need to add the appName  (i.e. assetId) to the data because it can't be found INSIDE the json data
-            # it needed by the json_data_mapping() method
-            json_data['appName'] = app_name
-        return json_data, message
-
-    @staticmethod
-    def json_data_mapping(data_from_egs_format: dict) -> dict:
-        """
-        Convert json data from EGS format (NEW) to UEVM format (OLD , ie not using the EGS API)
-        :param data_from_egs_format: json data from EGS format (NEW)
-        :return: json data in UEVM format (OLD)
-        """
-        app_name = data_from_egs_format['appName']
-        category = data_from_egs_format['categories'][0]['path']
-
-        if category == 'assets/codeplugins':
-            category = 'plugins/engine'
-        category_1 = category.split('/')[0]
-        categorie = [{'path': category}, {'path': category_1}]
-        data_to_uevm_format = {
-            'app_name': app_name,
-            'app_title': data_from_egs_format['title'],
-            'asset_infos': {
-                'Windows': {
-                    'app_name': app_name,
-                    # 'asset_id': data_from_egs_format['id'], # no common value between EGS and UEVM
-                    # 'build_version': app_name,  # no common value between EGS and UEVM
-                    'catalog_item_id': data_from_egs_format['catalogItemId'],
-                    # 'label_name': 'Live-Windows',
-                    'metadata': {},
-                    'namespace': data_from_egs_format['namespace']
-                }
-            },
-            'base_urls': [],
-            'metadata': {
-                'categories': categorie,
-                'creationDate': data_from_egs_format['effectiveDate'],
-                'description': data_from_egs_format['description'],
-                'developer': data_from_egs_format['seller']['name'],
-                'developerId': data_from_egs_format['seller']['id'],
-                # 'endOfSupport': False,
-                'entitlementName': data_from_egs_format['catalogItemId'],
-                # 'entitlementType' : 'EXECUTABLE',
-                # 'eulaIds': [],
-                'id': data_from_egs_format['catalogItemId'],
-                # 'itemType': 'DURABLE',
-                'keyImages': data_from_egs_format['keyImages'],
-                'lastModifiedDate': data_from_egs_format['effectiveDate'],
-                'longDescription': data_from_egs_format['longDescription'],
-                'namespace': data_from_egs_format['namespace'],
-                'releaseInfo': data_from_egs_format['releaseInfo'],
-                'status': data_from_egs_format['status'],
-                'technicalDetails': data_from_egs_format['technicalDetails'],
-                'title': data_from_egs_format['title'],
-                # 'unsearchable': False
-            }
-        }
-        return data_to_uevm_format
-
-    def _log_debug(self, message):
-        """ a simple wrapper to use when cli is not initialized"""
-        if gui_g.UEVM_cli_ref is None and self.cli_args.debug:
-            print(f'DEBUG {message}')
-=======
         if self.use_database:
             self.asset_db_handler = UEAssetDbHandler(self._datasource_filename)
             message += f'\nData will be saved in DATABASE in {self._datasource_filename}'
->>>>>>> 95340edd
         else:
             message += f'\nData will be saved in FILE in {self._datasource_filename}'
         self._log(message)
