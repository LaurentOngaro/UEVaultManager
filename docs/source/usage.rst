--- conflicted
+++ resolved
@@ -55,11 +55,7 @@
 
 
   Command: cleanup
-<<<<<<< HEAD
-    usage: UEVaultManager cleanup [-h] [--delete-metadata] [--delete-extra-data] [--delete-scraping-data]
-=======
     usage: UEVaultManager cleanup [-h] [-cs] [-cc] [-g]
->>>>>>> 95340edd
 
     optional arguments:
       -h,  --help                  Show this help message and exit
